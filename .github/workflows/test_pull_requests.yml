--- conflicted
+++ resolved
@@ -189,13 +189,8 @@
     name: test examples
     runs-on: ubuntu-latest
     steps:
-<<<<<<< HEAD
-      - uses: actions/checkout@v5
-      - uses: actions/setup-python@v4
-=======
-      - uses: actions/checkout@v3
+      - uses: actions/checkout@v5
       - uses: actions/setup-python@v6
->>>>>>> f2de3f4d
         with:
           python-version: 3.9
           cache-dependency-path: setup.cfg
